module github.com/elastic/apm-perf/cmd/otelinmemexporter

go 1.23.0
<<<<<<< HEAD

toolchain go1.23.5
=======
>>>>>>> 581ebd5e

require (
	github.com/gorilla/mux v1.8.1
	github.com/open-telemetry/opentelemetry-collector-contrib/pkg/pdatatest v0.120.0
	github.com/stretchr/testify v1.10.0
	go.opentelemetry.io/collector/component v0.120.0
	go.opentelemetry.io/collector/config/configretry v1.26.0
	go.opentelemetry.io/collector/consumer v1.26.0
	go.opentelemetry.io/collector/exporter v0.120.0
	go.opentelemetry.io/collector/pdata v1.26.0
	go.uber.org/zap v1.27.0
)

require (
	github.com/cenkalti/backoff/v4 v4.3.0 // indirect
	github.com/cespare/xxhash/v2 v2.3.0 // indirect
	github.com/davecgh/go-spew v1.1.1 // indirect
	github.com/go-logr/logr v1.4.2 // indirect
	github.com/go-logr/stdr v1.2.2 // indirect
	github.com/gogo/protobuf v1.3.2 // indirect
	github.com/google/uuid v1.6.0 // indirect
	github.com/hashicorp/go-version v1.7.0 // indirect
	github.com/json-iterator/go v1.1.12 // indirect
	github.com/modern-go/concurrent v0.0.0-20180306012644-bacd9c7ef1dd // indirect
	github.com/modern-go/reflect2 v1.0.2 // indirect
	github.com/open-telemetry/opentelemetry-collector-contrib/pkg/pdatautil v0.120.0 // indirect
	github.com/pmezard/go-difflib v1.0.0 // indirect
	go.opentelemetry.io/auto/sdk v1.1.0 // indirect
	go.opentelemetry.io/collector/consumer/consumererror v0.120.0 // indirect
	go.opentelemetry.io/collector/extension v0.120.0 // indirect
	go.opentelemetry.io/collector/extension/xextension v0.120.0 // indirect
	go.opentelemetry.io/collector/featuregate v1.26.0 // indirect
	go.opentelemetry.io/collector/pdata/pprofile v0.120.0 // indirect
	go.opentelemetry.io/collector/pipeline v0.120.0 // indirect
	go.opentelemetry.io/otel v1.34.0 // indirect
	go.opentelemetry.io/otel/metric v1.34.0 // indirect
	go.opentelemetry.io/otel/sdk v1.34.0 // indirect
	go.opentelemetry.io/otel/trace v1.34.0 // indirect
	go.uber.org/multierr v1.11.0 // indirect
	golang.org/x/net v0.33.0 // indirect
	golang.org/x/sys v0.29.0 // indirect
	golang.org/x/text v0.21.0 // indirect
	google.golang.org/genproto/googleapis/rpc v0.0.0-20241202173237-19429a94021a // indirect
	google.golang.org/grpc v1.70.0 // indirect
	google.golang.org/protobuf v1.36.5 // indirect
	gopkg.in/yaml.v3 v3.0.1 // indirect
)<|MERGE_RESOLUTION|>--- conflicted
+++ resolved
@@ -1,11 +1,6 @@
 module github.com/elastic/apm-perf/cmd/otelinmemexporter
 
 go 1.23.0
-<<<<<<< HEAD
-
-toolchain go1.23.5
-=======
->>>>>>> 581ebd5e
 
 require (
 	github.com/gorilla/mux v1.8.1
